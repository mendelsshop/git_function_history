--- conflicted
+++ resolved
@@ -21,11 +21,7 @@
 lazy_static = "1.4.0"
 tui = { version = "0.19.0", features = ["crossterm"], default-features = false }
 crossterm = "0.25.0"
-<<<<<<< HEAD
 tokio = { version = "1.24.1", features = ["full"] }
-=======
-tokio = { version = "1.23.0", features = ["full"] }
->>>>>>> 4fbc1379
 eyre = "0.6.8"
 dirs = "4.0.0"
 simple_file_logger = "0.3.1"

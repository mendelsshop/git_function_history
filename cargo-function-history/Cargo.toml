[package]
name = "cargo-function-history"
version = "0.2.1"
edition = "2021"
license = "MIT"
repository = "https://github.com/mendelsshop/git_function_history/tree/main/cargo-function-history"
keywords = ["git_function_history", "git", "function", ]
categories = ["tools", "git", "tui"]
description = "cargo frontend for git-function-history"

# See more keys and their definitions at https://doc.rust-lang.org/cargo/reference/manifest.html

[features]
default = ["parallel"]
parallel = ["git_function_history/parallel", "function_history_backend_thread/parallel"]
# c_lang = ["function_history_backend_thread/c_lang", "git_function_history/c_lang"]
unstable = ["function_history_backend_thread/unstable", "git_function_history/unstable"]

[dependencies]
git_function_history = { path = "../git-function-history-lib", version = "0.7.0", default-features = false}
lazy_static = "1.4.0"
tui = { version = "0.19.0", features = ["crossterm"], default-features = false }
crossterm = "0.25.0"
tokio = { version = "1.23.0", features = ["full"] }
eyre = "0.6.8"
dirs = "4.0.0"
simple_file_logger = "0.3.1"
<<<<<<< HEAD
log = "0.4.17"
function_history_backend_thread = { path = "../function_history_backend_thread", version = "0.3.0", default-features = false}
tui-input = "0.6.1"
=======
log = "0.4"
function_history_backend_thread = { path = "../function_history_backend_thread", version = "0.2.2", default-features = false}
tui-input = "0.5.1"
>>>>>>> 3529cd25
<|MERGE_RESOLUTION|>--- conflicted
+++ resolved
@@ -25,12 +25,6 @@
 eyre = "0.6.8"
 dirs = "4.0.0"
 simple_file_logger = "0.3.1"
-<<<<<<< HEAD
 log = "0.4.17"
 function_history_backend_thread = { path = "../function_history_backend_thread", version = "0.3.0", default-features = false}
-tui-input = "0.6.1"
-=======
-log = "0.4"
-function_history_backend_thread = { path = "../function_history_backend_thread", version = "0.2.2", default-features = false}
-tui-input = "0.5.1"
->>>>>>> 3529cd25
+tui-input = "0.6.1"